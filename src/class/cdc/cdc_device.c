/* 
 * The MIT License (MIT)
 *
 * Copyright (c) 2019 Ha Thach (tinyusb.org)
 *
 * Permission is hereby granted, free of charge, to any person obtaining a copy
 * of this software and associated documentation files (the "Software"), to deal
 * in the Software without restriction, including without limitation the rights
 * to use, copy, modify, merge, publish, distribute, sublicense, and/or sell
 * copies of the Software, and to permit persons to whom the Software is
 * furnished to do so, subject to the following conditions:
 *
 * The above copyright notice and this permission notice shall be included in
 * all copies or substantial portions of the Software.
 *
 * THE SOFTWARE IS PROVIDED "AS IS", WITHOUT WARRANTY OF ANY KIND, EXPRESS OR
 * IMPLIED, INCLUDING BUT NOT LIMITED TO THE WARRANTIES OF MERCHANTABILITY,
 * FITNESS FOR A PARTICULAR PURPOSE AND NONINFRINGEMENT. IN NO EVENT SHALL THE
 * AUTHORS OR COPYRIGHT HOLDERS BE LIABLE FOR ANY CLAIM, DAMAGES OR OTHER
 * LIABILITY, WHETHER IN AN ACTION OF CONTRACT, TORT OR OTHERWISE, ARISING FROM,
 * OUT OF OR IN CONNECTION WITH THE SOFTWARE OR THE USE OR OTHER DEALINGS IN
 * THE SOFTWARE.
 *
 * This file is part of the TinyUSB stack.
 */

#include "tusb_option.h"

#if (TUSB_OPT_DEVICE_ENABLED && CFG_TUD_CDC)

#include "cdc_device.h"
#include "device/usbd_pvt.h"

//--------------------------------------------------------------------+
// MACRO CONSTANT TYPEDEF
//--------------------------------------------------------------------+
enum
{
  BULK_PACKET_SIZE = (TUD_OPT_HIGH_SPEED ? 512 : 64)
};

typedef struct
{
  uint8_t itf_num;
  uint8_t ep_notif;
  uint8_t ep_in;
  uint8_t ep_out;

  // Bit 0:  DTR (Data Terminal Ready), Bit 1: RTS (Request to Send)
  uint8_t line_state;

  /*------------- From this point, data is not cleared by bus reset -------------*/
  char    wanted_char;
  cdc_line_coding_t line_coding;

  // FIFO
  tu_fifo_t rx_ff;
  tu_fifo_t tx_ff;

  uint8_t rx_ff_buf[CFG_TUD_CDC_RX_BUFSIZE];
  uint8_t tx_ff_buf[CFG_TUD_CDC_TX_BUFSIZE];

#if CFG_FIFO_MUTEX
  osal_mutex_def_t rx_ff_mutex;
  osal_mutex_def_t tx_ff_mutex;
#endif

  // Endpoint Transfer buffer
  CFG_TUSB_MEM_ALIGN uint8_t epout_buf[CFG_TUD_CDC_EP_BUFSIZE];
  CFG_TUSB_MEM_ALIGN uint8_t epin_buf[CFG_TUD_CDC_EP_BUFSIZE];

}cdcd_interface_t;

#define ITF_MEM_RESET_SIZE   offsetof(cdcd_interface_t, wanted_char)

//--------------------------------------------------------------------+
// INTERNAL OBJECT & FUNCTION DECLARATION
//--------------------------------------------------------------------+
CFG_TUSB_MEM_SECTION static cdcd_interface_t _cdcd_itf[CFG_TUD_CDC];

static void _prep_out_transaction (cdcd_interface_t* p_cdc)
{
  uint8_t const rhport = TUD_OPT_RHPORT;
  uint16_t available = tu_fifo_remaining(&p_cdc->rx_ff);

  // Prepare for incoming data but only allow what we can store in the ring buffer.
  // TODO Actually we can still carry out the transfer, keeping count of received bytes
  // and slowly move it to the FIFO when read().
  // This pre-check reduces endpoint claiming
  TU_VERIFY(available >= sizeof(p_cdc->epout_buf), );

  // claim endpoint
  TU_VERIFY(usbd_edpt_claim(rhport, p_cdc->ep_out), );

  // fifo can be changed before endpoint is claimed
  available = tu_fifo_remaining(&p_cdc->rx_ff);

  if ( available >= sizeof(p_cdc->epout_buf) )  {
    usbd_edpt_xfer(rhport, p_cdc->ep_out, p_cdc->epout_buf, sizeof(p_cdc->epout_buf));
  }else
  {
    // Release endpoint since we don't make any transfer
    usbd_edpt_release(rhport, p_cdc->ep_out);
  }
}

//--------------------------------------------------------------------+
// APPLICATION API
//--------------------------------------------------------------------+
bool tud_cdc_n_connected(uint8_t itf)
{
  // DTR (bit 0) active  is considered as connected
  return tud_ready() && tu_bit_test(_cdcd_itf[itf].line_state, 0);
}

uint8_t tud_cdc_n_get_line_state (uint8_t itf)
{
  return _cdcd_itf[itf].line_state;
}

void tud_cdc_n_get_line_coding (uint8_t itf, cdc_line_coding_t* coding)
{
  (*coding) = _cdcd_itf[itf].line_coding;
}

void tud_cdc_n_set_wanted_char (uint8_t itf, char wanted)
{
  _cdcd_itf[itf].wanted_char = wanted;
}


//--------------------------------------------------------------------+
// READ API
//--------------------------------------------------------------------+
uint32_t tud_cdc_n_available(uint8_t itf)
{
  return tu_fifo_count(&_cdcd_itf[itf].rx_ff);
}

uint32_t tud_cdc_n_read(uint8_t itf, void* buffer, uint32_t bufsize)
{
  cdcd_interface_t* p_cdc = &_cdcd_itf[itf];
  uint32_t num_read = tu_fifo_read_n(&p_cdc->rx_ff, buffer, bufsize);
  _prep_out_transaction(p_cdc);
  return num_read;
}

bool tud_cdc_n_peek(uint8_t itf, int pos, uint8_t* chr)
{
  return tu_fifo_peek_at(&_cdcd_itf[itf].rx_ff, pos, chr);
}

void tud_cdc_n_read_flush (uint8_t itf)
{
  cdcd_interface_t* p_cdc = &_cdcd_itf[itf];
  tu_fifo_clear(&p_cdc->rx_ff);
  _prep_out_transaction(p_cdc);
}

//--------------------------------------------------------------------+
// WRITE API
//--------------------------------------------------------------------+
uint32_t tud_cdc_n_write(uint8_t itf, void const* buffer, uint32_t bufsize)
{
  cdcd_interface_t* p_cdc = &_cdcd_itf[itf];
  uint16_t ret = tu_fifo_write_n(&p_cdc->tx_ff, buffer, bufsize);

  // flush if queue more than packet size
  if ( tu_fifo_count(&p_cdc->tx_ff) >= BULK_PACKET_SIZE )
  {
    tud_cdc_n_write_flush(itf);
  }

  return ret;
}

uint32_t tud_cdc_n_write_flush (uint8_t itf)
{
  cdcd_interface_t* p_cdc = &_cdcd_itf[itf];

  // No data to send
  if ( !tu_fifo_count(&p_cdc->tx_ff) ) return 0;

  uint8_t const rhport = TUD_OPT_RHPORT;

  // Claim the endpoint
  TU_VERIFY( usbd_edpt_claim(rhport, p_cdc->ep_in), 0 );

  // Pull data from FIFO
  uint16_t const count = tu_fifo_read_n(&p_cdc->tx_ff, p_cdc->epin_buf, sizeof(p_cdc->epin_buf));

  if ( count )
  {
    TU_ASSERT( usbd_edpt_xfer(rhport, p_cdc->ep_in, p_cdc->epin_buf, count), 0 );
    return count;
  }else
  {
    // Release endpoint since we don't make any transfer
    // Note: data is dropped if terminal is not connected
    usbd_edpt_release(rhport, p_cdc->ep_in);
    return 0;
  }
}

uint32_t tud_cdc_n_write_available (uint8_t itf)
{
  return tu_fifo_remaining(&_cdcd_itf[itf].tx_ff);
}

bool tud_cdc_n_write_clear (uint8_t itf)
{
  return tu_fifo_clear(&_cdcd_itf[itf].tx_ff);
}

//--------------------------------------------------------------------+
// USBD Driver API
//--------------------------------------------------------------------+
void cdcd_init(void)
{
  tu_memclr(_cdcd_itf, sizeof(_cdcd_itf));

  for(uint8_t i=0; i<CFG_TUD_CDC; i++)
  {
    cdcd_interface_t* p_cdc = &_cdcd_itf[i];

    p_cdc->wanted_char = -1;

    // default line coding is : stop bit = 1, parity = none, data bits = 8
    p_cdc->line_coding.bit_rate  = 115200;
    p_cdc->line_coding.stop_bits = 0;
    p_cdc->line_coding.parity    = 0;
    p_cdc->line_coding.data_bits = 8;

    // config fifo
    tu_fifo_config(&p_cdc->rx_ff, p_cdc->rx_ff_buf, TU_ARRAY_SIZE(p_cdc->rx_ff_buf), 1, false);
    // tx fifo is set to overwritable at initialization and will be changed to not overwritable
    // if terminal supports DTR bit. Without DTR we do not know if data is actually polled by terminal.
    // In this way, the most current data is prioritized.
    tu_fifo_config(&p_cdc->tx_ff, p_cdc->tx_ff_buf, TU_ARRAY_SIZE(p_cdc->tx_ff_buf), 1, true);

#if CFG_FIFO_MUTEX
    tu_fifo_config_mutex(&p_cdc->rx_ff, osal_mutex_create(&p_cdc->rx_ff_mutex));
    tu_fifo_config_mutex(&p_cdc->tx_ff, osal_mutex_create(&p_cdc->tx_ff_mutex));
#endif
  }
}

void cdcd_reset(uint8_t rhport)
{
  (void) rhport;

  for(uint8_t i=0; i<CFG_TUD_CDC; i++)
  {
    tu_memclr(&_cdcd_itf[i], ITF_MEM_RESET_SIZE);
    tu_fifo_clear(&_cdcd_itf[i].rx_ff);
    tu_fifo_clear(&_cdcd_itf[i].tx_ff);
  }
}

uint16_t cdcd_open(uint8_t rhport, tusb_desc_interface_t const * itf_desc, uint16_t max_len)
{
  // Only support ACM subclass
  TU_VERIFY( TUSB_CLASS_CDC                           == itf_desc->bInterfaceClass &&
             CDC_COMM_SUBCLASS_ABSTRACT_CONTROL_MODEL == itf_desc->bInterfaceSubClass, 0);

  // Note: 0xFF can be used with RNDIS
  TU_VERIFY(tu_within(CDC_COMM_PROTOCOL_NONE, itf_desc->bInterfaceProtocol, CDC_COMM_PROTOCOL_ATCOMMAND_CDMA), 0);

  // Find available interface
  cdcd_interface_t * p_cdc = NULL;
  for(uint8_t cdc_id=0; cdc_id<CFG_TUD_CDC; cdc_id++)
  {
    if ( _cdcd_itf[cdc_id].ep_in == 0 )
    {
      p_cdc = &_cdcd_itf[cdc_id];
      break;
    }
  }
  TU_ASSERT(p_cdc, 0);

  //------------- Control Interface -------------//
  p_cdc->itf_num = itf_desc->bInterfaceNumber;

  uint16_t drv_len = sizeof(tusb_desc_interface_t);
  uint8_t const * p_desc = tu_desc_next( itf_desc );

  // Communication Functional Descriptors
  while ( TUSB_DESC_CS_INTERFACE == tu_desc_type(p_desc) && drv_len <= max_len )
  {
    drv_len += tu_desc_len(p_desc);
    p_desc   = tu_desc_next(p_desc);
  }

  if ( TUSB_DESC_ENDPOINT == tu_desc_type(p_desc) )
  {
    // notification endpoint if any
    TU_ASSERT( usbd_edpt_open(rhport, (tusb_desc_endpoint_t const *) p_desc), 0 );

    p_cdc->ep_notif = ((tusb_desc_endpoint_t const *) p_desc)->bEndpointAddress;

    drv_len += tu_desc_len(p_desc);
    p_desc   = tu_desc_next(p_desc);
  }

  //------------- Data Interface (if any) -------------//
  if ( (TUSB_DESC_INTERFACE == tu_desc_type(p_desc)) &&
       (TUSB_CLASS_CDC_DATA == ((tusb_desc_interface_t const *) p_desc)->bInterfaceClass) )
  {
    // next to endpoint descriptor
    drv_len += tu_desc_len(p_desc);
    p_desc   = tu_desc_next(p_desc);

    // Open endpoint pair
    TU_ASSERT( usbd_open_edpt_pair(rhport, p_desc, 2, TUSB_XFER_BULK, &p_cdc->ep_out, &p_cdc->ep_in), 0 );

    drv_len += 2*sizeof(tusb_desc_endpoint_t);
  }

  // Prepare for incoming data
  _prep_out_transaction(p_cdc);

  return drv_len;
}

// Invoked when a control transfer occurred on an interface of this class
// Driver response accordingly to the request and the transfer stage (setup/data/ack)
// return false to stall control endpoint (e.g unsupported request)
bool cdcd_control_xfer_cb(uint8_t rhport, uint8_t stage, tusb_control_request_t const * request)
{
  // Handle class request only
  TU_VERIFY(request->bmRequestType_bit.type == TUSB_REQ_TYPE_CLASS);

  uint8_t itf = 0;
  cdcd_interface_t* p_cdc = _cdcd_itf;

  // Identify which interface to use
  for ( ; ; itf++, p_cdc++)
  {
    if (itf >= TU_ARRAY_SIZE(_cdcd_itf)) return false;

    if ( p_cdc->itf_num == request->wIndex ) break;
  }

  switch ( request->bRequest )
  {
    case CDC_REQUEST_SET_LINE_CODING:
      if (stage == CONTROL_STAGE_SETUP)
      {
        TU_LOG2("  Set Line Coding\r\n");
        tud_control_xfer(rhport, request, &p_cdc->line_coding, sizeof(cdc_line_coding_t));
      }
      else if ( stage == CONTROL_STAGE_ACK)
      {
        if ( tud_cdc_line_coding_cb ) tud_cdc_line_coding_cb(itf, &p_cdc->line_coding);
      }
    break;

    case CDC_REQUEST_GET_LINE_CODING:
      if (stage == CONTROL_STAGE_SETUP)
      {
        TU_LOG2("  Get Line Coding\r\n");
        tud_control_xfer(rhport, request, &p_cdc->line_coding, sizeof(cdc_line_coding_t));
      }
    break;

    case CDC_REQUEST_SET_CONTROL_LINE_STATE:
<<<<<<< HEAD
    {
      // CDC PSTN v1.2 section 6.3.12
      // Bit 0: Indicates if DTE is present or not.
      //        This signal corresponds to V.24 signal 108/2 and RS-232 signal DTR (Data Terminal Ready)
      // Bit 1: Carrier control for half-duplex modems.
      //        This signal corresponds to V.24 signal 105 and RS-232 signal RTS (Request to Send)
      bool const dtr = tu_bit_test(request->wValue, 0);
      bool const rts = tu_bit_test(request->wValue, 1);

      // TODO if terminal supports DTR we can check for an connection event here and
      // clear the fifo as well as ongoing transfers with new usbd_edpt_xfer_abort api.
      // Until then user can self clear the buffer with tud_cdc_n_write_clear in tud_cdc_line_state_cb

      p_cdc->line_state = (uint8_t) request->wValue;

      // Disable fifo overwriting if DTR bit is set
      tu_fifo_set_mode(&p_cdc->tx_ff, !dtr);

      TU_LOG2("  Set Control Line State: DTR = %d, RTS = %d\r\n", dtr, rts);
=======
      if (stage == CONTROL_STAGE_SETUP)
      {
        tud_control_status(rhport, request);
      }
      else if (stage == CONTROL_STAGE_ACK)
      {
        // CDC PSTN v1.2 section 6.3.12
        // Bit 0: Indicates if DTE is present or not.
        //        This signal corresponds to V.24 signal 108/2 and RS-232 signal DTR (Data Terminal Ready)
        // Bit 1: Carrier control for half-duplex modems.
        //        This signal corresponds to V.24 signal 105 and RS-232 signal RTS (Request to Send)
        bool const dtr = tu_bit_test(request->wValue, 0);
        bool const rts = tu_bit_test(request->wValue, 1);

        p_cdc->line_state = (uint8_t) request->wValue;
>>>>>>> b870d932

        TU_LOG2("  Set Control Line State: DTR = %d, RTS = %d\r\n", dtr, rts);

        // Invoke callback
        if ( tud_cdc_line_state_cb ) tud_cdc_line_state_cb(itf, dtr, rts);
      }
    break;

    default: return false; // stall unsupported request
  }

  return true;
}

bool cdcd_xfer_cb(uint8_t rhport, uint8_t ep_addr, xfer_result_t result, uint32_t xferred_bytes)
{
  (void) result;

  uint8_t itf;
  cdcd_interface_t* p_cdc;

  // Identify which interface to use
  for (itf = 0; itf < CFG_TUD_CDC; itf++)
  {
    p_cdc = &_cdcd_itf[itf];
    if ( ( ep_addr == p_cdc->ep_out ) || ( ep_addr == p_cdc->ep_in ) ) break;
  }
  TU_ASSERT(itf < CFG_TUD_CDC);

  // Received new data
  if ( ep_addr == p_cdc->ep_out )
  {
    // TODO search for wanted char first for better performance
    for(uint32_t i=0; i<xferred_bytes; i++)
    {
      tu_fifo_write(&p_cdc->rx_ff, &p_cdc->epout_buf[i]);

      // Check for wanted char and invoke callback if needed
      if ( tud_cdc_rx_wanted_cb && ( ((signed char) p_cdc->wanted_char) != -1 ) && ( p_cdc->wanted_char == p_cdc->epout_buf[i] ) )
      {
        tud_cdc_rx_wanted_cb(itf, p_cdc->wanted_char);
      }
    }

    // invoke receive callback (if there is still data)
    if (tud_cdc_rx_cb && tu_fifo_count(&p_cdc->rx_ff) ) tud_cdc_rx_cb(itf);

    // prepare for OUT transaction
    _prep_out_transaction(p_cdc);
  }

  // Data sent to host, we continue to fetch from tx fifo to send.
  // Note: This will cause incorrect baudrate set in line coding.
  //       Though maybe the baudrate is not really important !!!
  if ( ep_addr == p_cdc->ep_in )
  {
    // invoke transmit callback to possibly refill tx fifo
    if ( tud_cdc_tx_complete_cb ) tud_cdc_tx_complete_cb(itf);

    if ( 0 == tud_cdc_n_write_flush(itf) )
    {
      // If there is no data left, a ZLP should be sent if
      // xferred_bytes is multiple of EP Packet size and not zero
      if ( !tu_fifo_count(&p_cdc->tx_ff) && xferred_bytes && (0 == (xferred_bytes & (BULK_PACKET_SIZE-1))) )
      {
        if ( usbd_edpt_claim(rhport, p_cdc->ep_in) )
        {
          usbd_edpt_xfer(rhport, p_cdc->ep_in, NULL, 0);
        }
      }
    }
  }

  // nothing to do with notif endpoint for now

  return true;
}

#endif<|MERGE_RESOLUTION|>--- conflicted
+++ resolved
@@ -364,27 +364,6 @@
     break;
 
     case CDC_REQUEST_SET_CONTROL_LINE_STATE:
-<<<<<<< HEAD
-    {
-      // CDC PSTN v1.2 section 6.3.12
-      // Bit 0: Indicates if DTE is present or not.
-      //        This signal corresponds to V.24 signal 108/2 and RS-232 signal DTR (Data Terminal Ready)
-      // Bit 1: Carrier control for half-duplex modems.
-      //        This signal corresponds to V.24 signal 105 and RS-232 signal RTS (Request to Send)
-      bool const dtr = tu_bit_test(request->wValue, 0);
-      bool const rts = tu_bit_test(request->wValue, 1);
-
-      // TODO if terminal supports DTR we can check for an connection event here and
-      // clear the fifo as well as ongoing transfers with new usbd_edpt_xfer_abort api.
-      // Until then user can self clear the buffer with tud_cdc_n_write_clear in tud_cdc_line_state_cb
-
-      p_cdc->line_state = (uint8_t) request->wValue;
-
-      // Disable fifo overwriting if DTR bit is set
-      tu_fifo_set_mode(&p_cdc->tx_ff, !dtr);
-
-      TU_LOG2("  Set Control Line State: DTR = %d, RTS = %d\r\n", dtr, rts);
-=======
       if (stage == CONTROL_STAGE_SETUP)
       {
         tud_control_status(rhport, request);
@@ -400,7 +379,9 @@
         bool const rts = tu_bit_test(request->wValue, 1);
 
         p_cdc->line_state = (uint8_t) request->wValue;
->>>>>>> b870d932
+        
+        // Disable fifo overwriting if DTR bit is set
+        tu_fifo_set_mode(&p_cdc->tx_ff, !dtr);
 
         TU_LOG2("  Set Control Line State: DTR = %d, RTS = %d\r\n", dtr, rts);
 
