--- conflicted
+++ resolved
@@ -1,4 +1,3 @@
-<<<<<<< HEAD
 /* 
  * The MIT License (MIT)
  *
@@ -242,7 +241,7 @@
       break;
 
       case  HID_REQ_CONTROL_SET_REPORT:
-        TU_VERIFY(p_request->wLength <=sizeof(p_hid->epout_buf));
+        TU_VERIFY(p_request->wLength <= sizeof(p_hid->epout_buf));
         tud_control_xfer(rhport, p_request, p_hid->epout_buf, p_request->wLength);
       break;
 
@@ -325,333 +324,4 @@
   return true;
 }
 
-#endif
-=======
-/* 
- * The MIT License (MIT)
- *
- * Copyright (c) 2019 Ha Thach (tinyusb.org)
- *
- * Permission is hereby granted, free of charge, to any person obtaining a copy
- * of this software and associated documentation files (the "Software"), to deal
- * in the Software without restriction, including without limitation the rights
- * to use, copy, modify, merge, publish, distribute, sublicense, and/or sell
- * copies of the Software, and to permit persons to whom the Software is
- * furnished to do so, subject to the following conditions:
- *
- * The above copyright notice and this permission notice shall be included in
- * all copies or substantial portions of the Software.
- *
- * THE SOFTWARE IS PROVIDED "AS IS", WITHOUT WARRANTY OF ANY KIND, EXPRESS OR
- * IMPLIED, INCLUDING BUT NOT LIMITED TO THE WARRANTIES OF MERCHANTABILITY,
- * FITNESS FOR A PARTICULAR PURPOSE AND NONINFRINGEMENT. IN NO EVENT SHALL THE
- * AUTHORS OR COPYRIGHT HOLDERS BE LIABLE FOR ANY CLAIM, DAMAGES OR OTHER
- * LIABILITY, WHETHER IN AN ACTION OF CONTRACT, TORT OR OTHERWISE, ARISING FROM,
- * OUT OF OR IN CONNECTION WITH THE SOFTWARE OR THE USE OR OTHER DEALINGS IN
- * THE SOFTWARE.
- *
- * This file is part of the TinyUSB stack.
- */
-
-#include "tusb_option.h"
-
-#if (TUSB_OPT_DEVICE_ENABLED && CFG_TUD_HID)
-
-//--------------------------------------------------------------------+
-// INCLUDE
-//--------------------------------------------------------------------+
-#include "common/tusb_common.h"
-#include "hid_device.h"
-#include "device/usbd_pvt.h"
-
-//--------------------------------------------------------------------+
-// MACRO CONSTANT TYPEDEF
-//--------------------------------------------------------------------+
-typedef struct
-{
-  uint8_t itf_num;
-  uint8_t ep_in;
-  uint8_t ep_out;        // optional Out endpoint
-  uint8_t boot_protocol; // Boot mouse or keyboard
-  bool    boot_mode;     // default = false (Report)
-  uint8_t idle_rate;     // up to application to handle idle rate
-  uint16_t report_desc_len;
-
-  CFG_TUSB_MEM_ALIGN uint8_t epin_buf[CFG_TUD_HID_BUFSIZE];
-  CFG_TUSB_MEM_ALIGN uint8_t epout_buf[CFG_TUD_HID_BUFSIZE];
-
-  tusb_hid_descriptor_hid_t const * hid_descriptor;
-} hidd_interface_t;
-
-CFG_TUSB_MEM_SECTION static hidd_interface_t _hidd_itf[CFG_TUD_HID];
-
-/*------------- Helpers -------------*/
-static inline hidd_interface_t* get_interface_by_itfnum(uint8_t itf_num)
-{
-  for (uint8_t i=0; i < CFG_TUD_HID; i++ )
-  {
-    if ( itf_num == _hidd_itf[i].itf_num ) return &_hidd_itf[i];
-  }
-
-  return NULL;
-}
-
-//--------------------------------------------------------------------+
-// APPLICATION API
-//--------------------------------------------------------------------+
-bool tud_hid_ready(void)
-{
-  uint8_t itf = 0;
-  uint8_t const ep_in = _hidd_itf[itf].ep_in;
-  return tud_ready() && (ep_in != 0) && usbd_edpt_ready(TUD_OPT_RHPORT, ep_in);
-}
-
-bool tud_hid_report(uint8_t report_id, void const* report, uint8_t len)
-{
-  TU_VERIFY( tud_hid_ready() );
-
-  uint8_t itf = 0;
-  hidd_interface_t * p_hid = &_hidd_itf[itf];
-
-  if (report_id)
-  {
-    len = tu_min8(len, CFG_TUD_HID_BUFSIZE-1);
-
-    p_hid->epin_buf[0] = report_id;
-    memcpy(p_hid->epin_buf+1, report, len);
-    len++;
-  }else
-  {
-    // If report id = 0, skip ID field
-    len = tu_min8(len, CFG_TUD_HID_BUFSIZE);
-    memcpy(p_hid->epin_buf, report, len);
-  }
-
-  return usbd_edpt_xfer(TUD_OPT_RHPORT, p_hid->ep_in, p_hid->epin_buf, len);
-}
-
-bool tud_hid_boot_mode(void)
-{
-  uint8_t itf = 0;
-  return _hidd_itf[itf].boot_mode;
-}
-
-//--------------------------------------------------------------------+
-// KEYBOARD API
-//--------------------------------------------------------------------+
-bool tud_hid_keyboard_report(uint8_t report_id, uint8_t modifier, uint8_t keycode[6])
-{
-  hid_keyboard_report_t report;
-
-  report.modifier = modifier;
-
-  if ( keycode )
-  {
-    memcpy(report.keycode, keycode, 6);
-  }else
-  {
-    tu_memclr(report.keycode, 6);
-  }
-
-  return tud_hid_report(report_id, &report, sizeof(report));
-}
-
-//--------------------------------------------------------------------+
-// MOUSE APPLICATION API
-//--------------------------------------------------------------------+
-bool tud_hid_mouse_report(uint8_t report_id, uint8_t buttons, int8_t x, int8_t y, int8_t vertical, int8_t horizontal)
-{
-  hid_mouse_report_t report =
-  {
-    .buttons = buttons,
-    .x       = x,
-    .y       = y,
-    .wheel   = vertical,
-    .pan     = horizontal
-  };
-
-  return tud_hid_report(report_id, &report, sizeof(report));
-}
-
-//--------------------------------------------------------------------+
-// USBD-CLASS API
-//--------------------------------------------------------------------+
-void hidd_init(void)
-{
-  hidd_reset(TUD_OPT_RHPORT);
-}
-
-void hidd_reset(uint8_t rhport)
-{
-  (void) rhport;
-  tu_memclr(_hidd_itf, sizeof(_hidd_itf));
-}
-
-bool hidd_open(uint8_t rhport, tusb_desc_interface_t const * desc_itf, uint16_t *p_len)
-{
-  uint8_t const *p_desc = (uint8_t const *) desc_itf;
-
-  // TODO support multiple HID interface
-  uint8_t const itf = 0;
-  hidd_interface_t * p_hid = &_hidd_itf[itf];
-
-  //------------- HID descriptor -------------//
-  p_desc = tu_desc_next(p_desc);
-  p_hid->hid_descriptor = (tusb_hid_descriptor_hid_t const *) p_desc;
-  TU_ASSERT(HID_DESC_TYPE_HID == p_hid->hid_descriptor->bDescriptorType);
-
-  //------------- Endpoint Descriptor -------------//
-  p_desc = tu_desc_next(p_desc);
-  TU_ASSERT(usbd_open_edpt_pair(rhport, p_desc, desc_itf->bNumEndpoints, TUSB_XFER_INTERRUPT, &p_hid->ep_out, &p_hid->ep_in));
-
-  if ( desc_itf->bInterfaceSubClass == HID_SUBCLASS_BOOT ) p_hid->boot_protocol = desc_itf->bInterfaceProtocol;
-
-  p_hid->boot_mode = false; // default mode is REPORT
-  p_hid->itf_num   = desc_itf->bInterfaceNumber;
-  memcpy(&p_hid->report_desc_len, &(p_hid->hid_descriptor->wReportLength), 2);
-
-  *p_len = sizeof(tusb_desc_interface_t) + sizeof(tusb_hid_descriptor_hid_t) + desc_itf->bNumEndpoints*sizeof(tusb_desc_endpoint_t);
-
-  // Prepare for output endpoint
-  if (p_hid->ep_out) TU_ASSERT(usbd_edpt_xfer(rhport, p_hid->ep_out, p_hid->epout_buf, sizeof(p_hid->epout_buf)));
-
-  return true;
-}
-
-// Handle class control request
-// return false to stall control endpoint (e.g unsupported request)
-bool hidd_control_request(uint8_t rhport, tusb_control_request_t const * p_request)
-{
-  if (p_request->bmRequestType_bit.recipient != TUSB_REQ_RCPT_INTERFACE)
-  {
-    return false;
-  }
-  hidd_interface_t* p_hid = get_interface_by_itfnum( (uint8_t) p_request->wIndex );
-  TU_ASSERT(p_hid);
-
-  if (p_request->bmRequestType_bit.type == TUSB_REQ_TYPE_STANDARD)
-  {
-    //------------- STD Request -------------//
-    uint8_t const desc_type  = tu_u16_high(p_request->wValue);
-    uint8_t const desc_index = tu_u16_low (p_request->wValue);
-    (void) desc_index;
-
-    if (p_request->bRequest == TUSB_REQ_GET_DESCRIPTOR && desc_type == HID_DESC_TYPE_HID)
-    {
-      TU_VERIFY(p_hid->hid_descriptor != NULL);
-      TU_VERIFY(tud_control_xfer(rhport, p_request, (void*) p_hid->hid_descriptor, p_hid->hid_descriptor->bLength));
-    }
-    else if (p_request->bRequest == TUSB_REQ_GET_DESCRIPTOR && desc_type == HID_DESC_TYPE_REPORT)
-    {
-      uint8_t const * desc_report = tud_hid_descriptor_report_cb();
-      tud_control_xfer(rhport, p_request, (void*) desc_report, p_hid->report_desc_len);
-    }
-    else
-    {
-      return false; // stall unsupported request
-    }
-  }
-  else if (p_request->bmRequestType_bit.type == TUSB_REQ_TYPE_CLASS)
-  {
-    //------------- Class Specific Request -------------//
-    switch( p_request->bRequest )
-    {
-      case HID_REQ_CONTROL_GET_REPORT:
-      {
-        // wValue = Report Type | Report ID
-        uint8_t const report_type = tu_u16_high(p_request->wValue);
-        uint8_t const report_id   = tu_u16_low(p_request->wValue);
-
-        uint16_t xferlen  = tud_hid_get_report_cb(report_id, (hid_report_type_t) report_type, p_hid->epin_buf, p_request->wLength);
-        TU_ASSERT( xferlen > 0 );
-
-        tud_control_xfer(rhport, p_request, p_hid->epin_buf, xferlen);
-      }
-      break;
-
-      case  HID_REQ_CONTROL_SET_REPORT:
-        TU_VERIFY(p_request->wLength <= sizeof(p_hid->epout_buf));
-        tud_control_xfer(rhport, p_request, p_hid->epout_buf, p_request->wLength);
-      break;
-
-      case HID_REQ_CONTROL_SET_IDLE:
-        p_hid->idle_rate = tu_u16_high(p_request->wValue);
-        if ( tud_hid_set_idle_cb )
-        {
-          // stall request if callback return false
-          if ( !tud_hid_set_idle_cb(p_hid->idle_rate) ) return false;
-        }
-
-        tud_control_status(rhport, p_request);
-      break;
-
-      case HID_REQ_CONTROL_GET_IDLE:
-        // TODO idle rate of report
-        tud_control_xfer(rhport, p_request, &p_hid->idle_rate, 1);
-      break;
-
-      case HID_REQ_CONTROL_GET_PROTOCOL:
-      {
-        uint8_t protocol = (uint8_t)(1-p_hid->boot_mode);   // 0 is Boot, 1 is Report protocol
-        tud_control_xfer(rhport, p_request, &protocol, 1);
-      }
-      break;
-
-      case HID_REQ_CONTROL_SET_PROTOCOL:
-        p_hid->boot_mode = 1 - p_request->wValue; // 0 is Boot, 1 is Report protocol
-
-        if (tud_hid_boot_mode_cb) tud_hid_boot_mode_cb(p_hid->boot_mode);
-
-        tud_control_status(rhport, p_request);
-      break;
-
-      default: return false; // stall unsupported request
-    }
-  }else
-  {
-    return false; // stall unsupported request
-  }
-
-  return true;
-}
-
-// Invoked when class request DATA stage is finished.
-// return false to stall control endpoint (e.g Host send non-sense DATA)
-bool hidd_control_complete(uint8_t rhport, tusb_control_request_t const * p_request)
-{
-  (void) rhport;
-  hidd_interface_t* p_hid = get_interface_by_itfnum( (uint8_t) p_request->wIndex );
-  TU_ASSERT(p_hid);
-
-  if (p_request->bmRequestType_bit.type == TUSB_REQ_TYPE_CLASS &&
-      p_request->bRequest == HID_REQ_CONTROL_SET_REPORT)
-  {
-    // wValue = Report Type | Report ID
-    uint8_t const report_type = tu_u16_high(p_request->wValue);
-    uint8_t const report_id   = tu_u16_low(p_request->wValue);
-
-    tud_hid_set_report_cb(report_id, (hid_report_type_t) report_type, p_hid->epout_buf, p_request->wLength);
-  }
-
-  return true;
-}
-
-bool hidd_xfer_cb(uint8_t rhport, uint8_t ep_addr, xfer_result_t result, uint32_t xferred_bytes)
-{
-  (void) result;
-
-  // TODO support multiple HID interface
-  uint8_t const itf = 0;
-  hidd_interface_t * p_hid = &_hidd_itf[itf];
-
-  if (ep_addr == p_hid->ep_out)
-  {
-    tud_hid_set_report_cb(0, HID_REPORT_TYPE_INVALID, p_hid->epout_buf, xferred_bytes);
-    TU_ASSERT(usbd_edpt_xfer(rhport, p_hid->ep_out, p_hid->epout_buf, sizeof(p_hid->epout_buf)));
-  }
-
-  return true;
-}
-
-#endif
->>>>>>> 164d0db8
+#endif