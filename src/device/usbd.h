--- conflicted
+++ resolved
@@ -75,29 +75,11 @@
 
 // Enable pull-up resistor on D+ D-
 // Return false on unsupported MCUs
-<<<<<<< HEAD
-static inline bool tud_disconnect(void)
-{
-	TU_VERIFY(dcd_disconnect);
-	dcd_disconnect(TUD_OPT_RHPORT);
-	return true;
-}
-
-// Disable pull-up resistor on D+ D-
-// Return false on unsupported MCUs
-static inline bool tud_connect(void)
-{
-	TU_VERIFY(dcd_connect);
-	dcd_connect(TUD_OPT_RHPORT);
-	return true;
-}
-=======
 bool tud_disconnect(void);
 
 // Disable pull-up resistor on D+ D-
 // Return false on unsupported MCUs
 bool tud_connect(void);
->>>>>>> e90cf7a6
 
 // Carry out Data and Status stage of control transfer
 // - If len = 0, it is equivalent to sending status only
